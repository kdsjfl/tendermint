--- conflicted
+++ resolved
@@ -286,11 +286,7 @@
     "leveldb/table",
     "leveldb/util"
   ]
-<<<<<<< HEAD
-  revision = "0d5a0ceb10cf9ab89fdd744cc8c50a83134f6697"
-=======
   revision = "c4c61651e9e37fa117f53c5a906d3b63090d8445"
->>>>>>> b92860b6
 
 [[projects]]
   branch = "master"
@@ -351,11 +347,7 @@
     "netutil",
     "trace"
   ]
-<<<<<<< HEAD
-  revision = "afe8f62b1d6bbd81f31868121a50b06d8188e1f9"
-=======
   revision = "292b43bbf7cb8d35ddf40f8d5100ef3837cced3f"
->>>>>>> b92860b6
 
 [[projects]]
   branch = "master"
@@ -434,10 +426,6 @@
 [solve-meta]
   analyzer-name = "dep"
   analyzer-version = 1
-<<<<<<< HEAD
-  inputs-digest = "304d47a4914b47a821cc79c2186e198a98321a52d5932a2df988f02849f1924d"
-=======
   inputs-digest = "9beb2d27dc19e3f9e2c7f416f312f7129f5441b1b53def42503fc6f7d3a54b16"
->>>>>>> b92860b6
   solver-name = "gps-cdcl"
   solver-version = 1