package testsuite

import (
	"bytes"
	"errors"
	"fmt"

	abcicli "github.com/tendermint/abci/client"
	"github.com/tendermint/abci/types"
	crypto "github.com/tendermint/go-crypto"
	cmn "github.com/tendermint/tmlibs/common"
)

func InitChain(client abcicli.Client) error {
	total := 10
	vals := make([]*types.Validator, total)
	for i := 0; i < total; i++ {
		pubkey := crypto.GenPrivKeyEd25519FromSecret([]byte(cmn.Fmt("test%d", i))).PubKey().Bytes()
		power := cmn.RandInt()
		vals[i] = &types.Validator{pubkey, int64(power)}
	}
	_, err := client.InitChainSync(types.RequestInitChain{Validators: vals})
	if err != nil {
		fmt.Printf("Failed test: InitChain - %v\n", err)
		return err
	}
	fmt.Println("Passed test: InitChain")
	return nil
}

func SetOption(client abcicli.Client, key, value string) error {
	res, err := client.SetOptionSync(types.RequestSetOption{Key: key, Value: value})
	log := res.GetLog()
	if err != nil {
		fmt.Println("Failed test: SetOption")
		fmt.Printf("setting %v=%v: \nlog: %v\n", key, value, log)
		fmt.Println("Failed test: SetOption")
		return err
	}
	fmt.Println("Passed test: SetOption")
	return nil
}

func Commit(client abcicli.Client, hashExp []byte) error {
	res, err := client.CommitSync()
	_, data := res.Code, res.Data
	if err != nil {
		fmt.Println("Failed test: Commit")
<<<<<<< HEAD
		fmt.Printf("committing %v\nlog: %v\n", res.GetLog(), err)
=======
		fmt.Printf("committing %v\nlog: %v\n", data, res.GetLog())
>>>>>>> c0392876
		return err
	}
	if !bytes.Equal(data, hashExp) {
		fmt.Println("Failed test: Commit")
		fmt.Printf("Commit hash was unexpected. Got %X expected %X\n",
			data.Bytes(), hashExp)
		return errors.New("CommitTx failed")
	}
	fmt.Println("Passed test: Commit")
	return nil
}

func DeliverTx(client abcicli.Client, txBytes []byte, codeExp uint32, dataExp []byte) error {
	res, _ := client.DeliverTxSync(txBytes)
	code, data, log := res.Code, res.Data, res.Log
	if code != codeExp {
		fmt.Println("Failed test: DeliverTx")
		fmt.Printf("DeliverTx response code was unexpected. Got %v expected %v. Log: %v\n",
			code, codeExp, log)
		return errors.New("DeliverTx error")
	}
	if !bytes.Equal(data, dataExp) {
		fmt.Println("Failed test: DeliverTx")
		fmt.Printf("DeliverTx response data was unexpected. Got %X expected %X\n",
			data, dataExp)
		return errors.New("DeliverTx error")
	}
	fmt.Println("Passed test: DeliverTx")
	return nil
}

func CheckTx(client abcicli.Client, txBytes []byte, codeExp uint32, dataExp []byte) error {
	res, _ := client.CheckTxSync(txBytes)
	code, data, log := res.Code, res.Data, res.Log
	if code != codeExp {
		fmt.Println("Failed test: CheckTx")
		fmt.Printf("CheckTx response code was unexpected. Got %v expected %v. Log: %v\n",
			code, codeExp, log)
		return errors.New("CheckTx")
	}
	if !bytes.Equal(data, dataExp) {
		fmt.Println("Failed test: CheckTx")
		fmt.Printf("CheckTx response data was unexpected. Got %X expected %X\n",
			data, dataExp)
		return errors.New("CheckTx")
	}
	fmt.Println("Passed test: CheckTx")
	return nil
}<|MERGE_RESOLUTION|>--- conflicted
+++ resolved
@@ -46,11 +46,7 @@
 	_, data := res.Code, res.Data
 	if err != nil {
 		fmt.Println("Failed test: Commit")
-<<<<<<< HEAD
 		fmt.Printf("committing %v\nlog: %v\n", res.GetLog(), err)
-=======
-		fmt.Printf("committing %v\nlog: %v\n", data, res.GetLog())
->>>>>>> c0392876
 		return err
 	}
 	if !bytes.Equal(data, hashExp) {
